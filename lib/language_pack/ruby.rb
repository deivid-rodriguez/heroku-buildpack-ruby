require "tmpdir"
require "digest/md5"
require "benchmark"
require "rubygems"
require "language_pack"
require "language_pack/base"
require "language_pack/ruby_version"
require "language_pack/helpers/nodebin"
require "language_pack/helpers/node_installer"
require "language_pack/helpers/yarn_installer"
require "language_pack/helpers/jvm_installer"
require "language_pack/helpers/layer"
require "language_pack/version"

# base Ruby Language Pack. This is for any base ruby app.
class LanguagePack::Ruby < LanguagePack::Base
  NAME                 = "ruby"
  LIBYAML_VERSION      = "0.1.7"
  LIBYAML_PATH         = "libyaml-#{LIBYAML_VERSION}"
  RBX_BASE_URL         = "http://binaries.rubini.us/heroku"
  NODE_BP_PATH         = "vendor/node/bin"

  Layer = LanguagePack::Helpers::Layer

  # detects if this is a valid Ruby app
  # @return [Boolean] true if it's a Ruby app
  def self.use?
    instrument "ruby.use" do
      File.exist?("Gemfile")
    end
  end

  def self.bundler
    @@bundler ||= LanguagePack::Helpers::BundlerWrapper.new.install
  end

  def bundler
    self.class.bundler
  end

  def initialize(*args)
    super(*args)
    @fetchers[:mri]    = LanguagePack::Fetcher.new(VENDOR_URL, @stack)
    @fetchers[:rbx]    = LanguagePack::Fetcher.new(RBX_BASE_URL, @stack)
    @node_installer    = LanguagePack::Helpers::NodeInstaller.new
    @yarn_installer    = LanguagePack::Helpers::YarnInstaller.new
    @jvm_installer     = LanguagePack::Helpers::JvmInstaller.new(slug_vendor_jvm, @stack)
  end

  def name
    "Ruby"
  end

  def default_addons
    instrument "ruby.default_addons" do
      add_dev_database_addon
    end
  end

  def default_config_vars
    instrument "ruby.default_config_vars" do
      vars = {
        "LANG" => env("LANG") || "en_US.UTF-8",
      }

      ruby_version.jruby? ? vars.merge({
        "JAVA_OPTS" => default_java_opts,
        "JRUBY_OPTS" => default_jruby_opts
      }) : vars
    end
  end

  def default_process_types
    instrument "ruby.default_process_types" do
      {
        "rake"    => "bundle exec rake",
        "console" => "bundle exec irb"
      }
    end
  end

  def best_practice_warnings
    if bundler.has_gem?("asset_sync")
      warn(<<-WARNING)
You are using the `asset_sync` gem.
This is not recommended.
See https://devcenter.heroku.com/articles/please-do-not-use-asset-sync for more information.
WARNING
    end
  end

  def compile
    instrument 'ruby.compile' do
      # check for new app at the beginning of the compile
      new_app?
      Dir.chdir(build_path)
      remove_vendor_bundle
      warn_bundler_upgrade
      install_ruby(slug_vendor_ruby, build_ruby_path)
      install_jvm
      setup_language_pack_environment
      setup_export
      setup_profiled
      allow_git do
<<<<<<< HEAD
        vendor_libpq
        install_bundler_in_app(slug_vendor_base)
        load_bundler_cache
        build_bundler(bundle_path: "vendor/bundle", default_bundle_without: "development:test")
=======
        install_bundler_in_app
        build_bundler("development:test")
>>>>>>> 01e563c4
        post_bundler
        create_database_yml
        install_binaries
        run_assets_precompile_rake_task
      end
      config_detect
      best_practice_warnings
      warn_outdated_ruby
      cleanup
      super
    end
  rescue => e
    warn_outdated_ruby
    raise e
  end

<<<<<<< HEAD
  def vendor_libpq
    # Check for existing libraries
    return unless File.exist?("/usr/lib/x86_64-linux-gnu/libpq.so.5.11")
    return unless ENV['STACK'] == 'heroku-18'

    topic("Vendoring libpq 5.12.1")

    @metadata.fetch("vendor_libpq12") do
      warn(<<~EOF)
        Replacing libpq with version libpq 5.12.1

        This version includes a bug fix that can cause an exception
        on boot for applications with incorrectly configured connection
        values. For more information see:

          https://devcenter.heroku.com/articles/libpq-5-12-1-breaking-connection-behavior

        If your application breaks you can rollback to your last build.
        You can also temporarially opt out of this behavior by setting:

        ```
        $ heroku config:set HEROKU_SKIP_LIBPQ12=1
        ```

        In the future libpq 5.12 will be the default on the platform and
        you will not be able to opt-out of the library. For more information see:

          https://devcenter.heroku.com/articles/libpq-5-12-1-breaking-connection-behavior
      EOF

      "true" # Set future cache value
    end

    Dir.chdir("vendor") do
      @fetchers[:mri].fetch("libpq5_12.1-1.deb")
      run!("dpkg -x libpq5_12.1-1.deb .")
      run!("rm libpq5_12.1-1.deb")

      load_libpq_12_unless_env_var = <<~EOF
        if [ "$HEROKU_SKIP_LIBPQ12" == "" ]; then
          export LD_LIBRARY_PATH="$HOME/vendor/usr/lib/x86_64-linux-gnu/:$LD_LIBRARY_PATH"
        fi
      EOF
      add_to_export load_libpq_12_unless_env_var
      add_to_profiled load_libpq_12_unless_env_var
      ENV["LD_LIBRARY_PATH"] = Dir.pwd + "/usr/lib/x86_64-linux-gnu:#{ENV["LD_LIBRARY_PATH"]}"
    end
  end

  def build
    new_app?
    remove_vendor_bundle

    ruby_layer = Layer.new(@layer_dir, "ruby", launch: true)
    install_ruby("#{ruby_layer.path}/#{slug_vendor_ruby}")
    ruby_layer.metadata[:version] = ruby_version.version
    ruby_layer.metadata[:patchlevel] = ruby_version.patchlevel if ruby_version.patchlevel
    ruby_layer.metadata[:engine] = ruby_version.engine.to_s
    ruby_layer.metadata[:engine_version] = ruby_version.engine_version
    ruby_layer.write

    gem_layer = Layer.new(@layer_dir, "gems", launch: true, cache: true)
    setup_language_pack_environment(ruby_layer.path, gem_layer.path)
    setup_export(gem_layer)
    setup_profiled(ruby_layer.path, gem_layer.path)
    allow_git do
      # TODO install bundler in separate layer
      topic "Loading Bundler Cache"
      gem_layer.validate! do |metadata|
        valid_bundler_cache?(gem_layer.path, gem_layer.metadata)
      end
      install_bundler_in_app("#{gem_layer.path}/#{slug_vendor_base}")
      build_bundler(bundle_path: "#{gem_layer.path}/vendor/bundle", default_bundle_without: "development:test")
      # TODO post_bundler might need to be done in a new layer
      bundler.clean
      gem_layer.metadata[:gems] = Digest::SHA2.hexdigest(File.read("Gemfile.lock"))
      gem_layer.metadata[:stack] = @stack
      gem_layer.metadata[:ruby_version] = run_stdout(%q(ruby -v)).chomp
      gem_layer.metadata[:rubygems_version] = run_stdout(%q(gem -v)).chomp
      gem_layer.metadata[:buildpack_version] = BUILDPACK_VERSION
      gem_layer.write

      create_database_yml
      # TODO replace this with multibuildpack stuff? put binaries in their own layer?
      install_binaries
      run_assets_precompile_rake_task
    end
    config_detect
    best_practice_warnings
    cleanup

    super
  end

=======
>>>>>>> 01e563c4
  def cleanup
  end

  def config_detect
  end

private

  def default_malloc_arena_max?
    return true if @metadata.exists?("default_malloc_arena_max")
    return @metadata.touch("default_malloc_arena_max") if new_app?

    return false
  end

  def stack_not_14_not_16?
    case stack
    when "cedar-14", "heroku-16"
      return false
    else
      return true
    end
  end

  def warn_bundler_upgrade
    old_bundler_version  = @metadata.read("bundler_version").chomp if @metadata.exists?("bundler_version")

    if old_bundler_version && old_bundler_version != bundler.version
      warn(<<-WARNING, inline: true)
Your app was upgraded to bundler #{ bundler.version }.
Previously you had a successful deploy with bundler #{ old_bundler_version }.

If you see problems related to the bundler version please refer to:
https://devcenter.heroku.com/articles/bundler-version#known-upgrade-issues

WARNING
    end
  end

  # the base PATH environment variable to be used
  # @return [String] the resulting PATH
  def default_path(gem_layer_path = ".")
    # need to remove bin/ folder since it links
    # to the wrong --prefix ruby binstubs
    # breaking require. This only applies to Ruby 1.9.2 and 1.8.7.
    safe_binstubs = binstubs_relative_paths(gem_layer_path) - ["bin"]
    paths         = [
      ENV["PATH"],
      "bin",
      system_paths,
    ]
    paths.unshift("#{slug_vendor_jvm}/bin") if ruby_version.jruby?
    paths.unshift(safe_binstubs)

    paths.join(":")
  end

  def binstubs_relative_paths(gem_layer_path = ".")
    [
      "bin",
      "#{gem_layer_path}/#{bundler_binstubs_path}",
      "#{gem_layer_path}/#{slug_vendor_base}/bin"
    ]
  end

  def system_paths
    "/usr/local/bin:/usr/bin:/bin"
  end

  def self.slug_vendor_base
    command = %q(ruby -e "require 'rbconfig';puts \"vendor/bundle/#{RUBY_ENGINE}/#{RbConfig::CONFIG['ruby_version']}\"")
    slug_vendor_base = run_no_pipe(command, user_env: true).chomp
    error "Problem detecting bundler vendor directory: #{@slug_vendor_base}" unless $?.success?
    return slug_vendor_base
  end

  # the relative path to the bundler directory of gems
  # @return [String] resulting path
  def slug_vendor_base
    instrument 'ruby.slug_vendor_base' do
      @slug_vendor_base ||= self.class.slug_vendor_base
    end
  end

  # the relative path to the vendored ruby directory
  # @return [String] resulting path
  def slug_vendor_ruby
    "vendor/#{ruby_version.version_without_patchlevel}"
  end

  # the relative path to the vendored jvm
  # @return [String] resulting path
  def slug_vendor_jvm
    "vendor/jvm"
  end

  # the absolute path of the build ruby to use during the buildpack
  # @return [String] resulting path
  def build_ruby_path
    "/tmp/#{ruby_version.version_without_patchlevel}"
  end

  # fetch the ruby version from bundler
  # @return [String, nil] returns the ruby version if detected or nil if none is detected
  def ruby_version
    instrument 'ruby.ruby_version' do
      return @ruby_version if @ruby_version
      new_app           = !File.exist?("vendor/heroku")
      last_version_file = "buildpack_ruby_version"
      last_version      = nil
      last_version      = @metadata.read(last_version_file).chomp if @metadata.exists?(last_version_file)

      @ruby_version = LanguagePack::RubyVersion.new(bundler.ruby_version,
        is_new:       new_app,
        last_version: last_version)
      return @ruby_version
    end
  end

  # default JAVA_OPTS
  # return [String] string of JAVA_OPTS
  def default_java_opts
    "-Dfile.encoding=UTF-8"
  end

  def set_jvm_max_heap
    <<-EOF
limit=$(ulimit -u)
case $limit in
512)   # 2X, private-s: memory.limit_in_bytes=1073741824
  echo "$opts -Xmx671m -XX:CICompilerCount=2"
  ;;
16384) # perf-m, private-m: memory.limit_in_bytes=2684354560
  echo "$opts -Xmx2g"
  ;;
32768) # perf-l, private-l: memory.limit_in_bytes=15032385536
  echo "$opts -Xmx12g"
  ;;
*) # Free, Hobby, 1X: memory.limit_in_bytes=536870912
  echo "$opts -Xmx300m -Xss512k -XX:CICompilerCount=2"
  ;;
esac
EOF
  end

  def set_java_mem
    <<-EOF
if ! [[ "${JAVA_OPTS}" == *-Xmx* ]]; then
  export JAVA_MEM=${JAVA_MEM:--Xmx${JVM_MAX_HEAP:-384}m}
fi
EOF
  end

  def set_default_web_concurrency
    <<-EOF
case $(ulimit -u) in
256)
  export HEROKU_RAM_LIMIT_MB=${HEROKU_RAM_LIMIT_MB:-512}
  export WEB_CONCURRENCY=${WEB_CONCURRENCY:-2}
  ;;
512)
  export HEROKU_RAM_LIMIT_MB=${HEROKU_RAM_LIMIT_MB:-1024}
  export WEB_CONCURRENCY=${WEB_CONCURRENCY:-4}
  ;;
16384)
  export HEROKU_RAM_LIMIT_MB=${HEROKU_RAM_LIMIT_MB:-2560}
  export WEB_CONCURRENCY=${WEB_CONCURRENCY:-8}
  ;;
32768)
  export HEROKU_RAM_LIMIT_MB=${HEROKU_RAM_LIMIT_MB:-6144}
  export WEB_CONCURRENCY=${WEB_CONCURRENCY:-16}
  ;;
*)
  ;;
esac
EOF
  end

  # default JRUBY_OPTS
  # return [String] string of JRUBY_OPTS
  def default_jruby_opts
    "-Xcompile.invokedynamic=false"
  end

  # default Java Xmx
  # return [String] string of Java Xmx
  def default_java_mem
    "-Xmx${JVM_MAX_HEAP:-384}m"
  end

  # sets up the environment variables for the build process
  def setup_language_pack_environment(ruby_layer_path = ".", gem_layer_path = ".")
    instrument 'ruby.setup_language_pack_environment' do
      if ruby_version.jruby?
        ENV["PATH"] += ":bin"
        ENV["JAVA_MEM"] = run(<<-SHELL).chomp
#{set_jvm_max_heap}
echo #{default_java_mem}
SHELL
        ENV["JRUBY_OPTS"] = env('JRUBY_BUILD_OPTS') || env('JRUBY_OPTS')
        ENV["JAVA_HOME"] = @jvm_installer.java_home
      end
      setup_ruby_install_env(ruby_layer_path)
      ENV["PATH"] += ":#{node_preinstall_bin_path}" if node_js_installed?
      ENV["PATH"] += ":#{yarn_preinstall_bin_path}" if !yarn_not_preinstalled?

      # By default Node can address 1.5GB of memory, a limitation it inherits from
      # the underlying v8 engine. This can occasionally cause issues during frontend
      # builds where memory use can exceed this threshold.
      #
      # This passes an argument to all Node processes during the build, so that they
      # can take advantage of all available memory on the build dynos.
      ENV["NODE_OPTIONS"] ||= "--max_old_space_size=2560"

      # TODO when buildpack-env-args rolls out, we can get rid of
      # ||= and the manual setting below
      default_config_vars.each do |key, value|
        ENV[key] ||= value
      end

      gem_path = "#{gem_layer_path}/#{slug_vendor_base}"
      ENV["GEM_PATH"] = gem_path
      ENV["GEM_HOME"] = gem_path
      ENV["PATH"]     = default_path(gem_layer_path)
    end
  end

  # Sets up the environment variables for subsequent processes run by
  # muiltibuildpack. We can't use profile.d because $HOME isn't set up
  def setup_export(layer = nil)
    instrument 'ruby.setup_export' do
      if layer
        paths = ENV["PATH"]
      else
        paths = ENV["PATH"].split(":").map do |path|
          /^\/.*/ !~ path ? "#{build_path}/#{path}" : path
        end.join(":")
      end

      # TODO ensure path exported is correct
      set_export_path "PATH", paths, layer

      if layer
        gem_path = "#{layer.path}/#{slug_vendor_base}"
      else
        gem_path = "#{build_path}/#{slug_vendor_base}"
      end
      set_export_path "GEM_PATH", gem_path, layer
      set_export_default  "LANG", "en_US.UTF-8", layer

      # TODO handle jruby
      if ruby_version.jruby?
        add_to_export set_jvm_max_heap
        add_to_export set_java_mem
        set_export_default "JAVA_OPTS",  default_java_opts
        set_export_default "JRUBY_OPTS", default_jruby_opts
      end
    end
  end

  # sets up the profile.d script for this buildpack
  def setup_profiled(ruby_layer_path = "$HOME", gem_layer_path = "$HOME")
    instrument 'setup_profiled' do
      profiled_path = binstubs_relative_paths(gem_layer_path)
      profiled_path << "vendor/#{@yarn_installer.binary_path}" if has_yarn_binary?
      profiled_path << "$PATH"

      set_env_default  "LANG",     "en_US.UTF-8"
      set_env_override "GEM_PATH", "#{gem_layer_path}/#{slug_vendor_base}:$GEM_PATH"
      set_env_override "PATH",      profiled_path.join(":")

      set_env_default "MALLOC_ARENA_MAX", "2"     if default_malloc_arena_max?
      add_to_profiled set_default_web_concurrency if env("SENSIBLE_DEFAULTS")

      # TODO handle JRUBY
      if ruby_version.jruby?
        add_to_profiled set_jvm_max_heap
        add_to_profiled set_java_mem
        set_env_default "JAVA_OPTS", default_java_opts
        set_env_default "JRUBY_OPTS", default_jruby_opts
      end
    end
  end

  def warn_outdated_ruby
    return unless defined?(@outdated_version_check)

    @warn_outdated ||= begin
      @outdated_version_check.join

      warn_outdated_minor
      warn_outdated_eol
      warn_stack_upgrade
      true
    end
  end

  def warn_stack_upgrade
    return unless defined?(@ruby_download_check)
    return unless @ruby_download_check.next_stack(current_stack: stack)
    return if @ruby_download_check.exists_on_next_stack?(current_stack: stack)

    warn(<<~WARNING)
      Your Ruby version is not present on the next stack

      You are currently using #{ruby_version.version_for_download} on #{stack} stack.
      This version does not exist on #{@ruby_download_check.next_stack(current_stack: stack)}. In order to upgrade your stack you will
      need to upgrade to a supported Ruby version.

      For a list of supported Ruby versions see:
        https://devcenter.heroku.com/articles/ruby-support#supported-runtimes

      For a list of the oldest Ruby versions present on a given stack see:
        https://devcenter.heroku.com/articles/ruby-support#oldest-available-runtimes
    WARNING
  end

  def warn_outdated_eol
    return unless @outdated_version_check.maybe_eol?

    if @outdated_version_check.eol?
      warn(<<~WARNING)
        EOL Ruby Version

        You are using a Ruby version that has reached its End of Life (EOL)

        We strongly suggest you upgrade to Ruby #{@outdated_version_check.suggest_ruby_eol_version} or later

        Your current Ruby version no longer receives security updates from
        Ruby Core and may have serious vulnerabilities. While you will continue
        to be able to deploy on Heroku with this Ruby version you must upgrade
        to a non-EOL version to be eligable to receive support.

        Upgrade your Ruby version as soon as possible.

        For a list of supported Ruby versions see:
          https://devcenter.heroku.com/articles/ruby-support#supported-runtimes
      WARNING
    else
      # Maybe EOL
      warn(<<~WARNING)
        Potential EOL Ruby Version

        You are using a Ruby version that has either reached its End of Life (EOL)
        or will reach its End of Life on December 25th of this year.

        We suggest you upgrade to Ruby #{@outdated_version_check.suggest_ruby_eol_version} or later

        Once a Ruby version becomes EOL, it will no longer receive
        security updates from Ruby core and may have serious vulnerabilities.

        Please upgrade your Ruby version.

        For a list of supported Ruby versions see:
          https://devcenter.heroku.com/articles/ruby-support#supported-runtimes
      WARNING
    end
  end

  def warn_outdated_minor
    return if @outdated_version_check.latest_minor_version?

    warn(<<~WARNING)
      There is a more recent Ruby version available for you to use:

      #{@outdated_version_check.suggested_ruby_minor_version}

      The latest version will include security and bug fixes, we always recommend
      running the latest version of your minor release.

      Please upgrade your Ruby version.

      For all available Ruby versions see:
        https://devcenter.heroku.com/articles/ruby-support#supported-runtimes
    WARNING
  end

  # install the vendored ruby
  # @return [Boolean] true if it installs the vendored ruby and false otherwise
  def install_ruby(install_path, build_ruby_path = nil)
    instrument 'ruby.install_ruby' do
      # Could do a compare operation to avoid re-downloading ruby
      return false unless ruby_version
      installer = LanguagePack::Installers::RubyInstaller.installer(ruby_version).new(@stack)

      @ruby_download_check = LanguagePack::Helpers::DownloadPresence.new(ruby_version.file_name)
      @ruby_download_check.call

      if ruby_version.build?
        installer.fetch_unpack(ruby_version, build_ruby_path, true)
      end

      installer.install(ruby_version, install_path)

      @outdated_version_check = LanguagePack::Helpers::OutdatedRubyVersion.new(
        current_ruby_version: ruby_version,
        fetcher: installer.fetcher
      )
      @outdated_version_check.call

      @metadata.write("buildpack_ruby_version", ruby_version.version_for_download)

      topic "Using Ruby version: #{ruby_version.version_for_download}"
      if !ruby_version.set
        warn(<<-WARNING)
You have not declared a Ruby version in your Gemfile.
To set your Ruby version add this line to your Gemfile:
#{ruby_version.to_gemfile}
# See https://devcenter.heroku.com/articles/ruby-versions for more information.
WARNING
      end
    end

    true
  rescue LanguagePack::Fetcher::FetchError
    if @ruby_download_check.does_not_exist?
      message = <<~ERROR
        The Ruby version you are trying to install does not exist: #{ruby_version.version_for_download}
      ERROR
    else
      message = <<~ERROR
        The Ruby version you are trying to install does not exist on this stack.

        You are trying to install #{ruby_version.version_for_download} on #{stack}.

        Ruby #{ruby_version.version_for_download} is present on the following stacks:

          - #{@ruby_download_check.valid_stack_list.join("\n  - ")}
      ERROR

      if env("CI")
        message << <<~ERROR

          On Heroku CI you can set your stack in the `app.json`. For example:

          ```
          "stack": "heroku-16"
          ```
        ERROR
      end
    end

    message << <<~ERROR

      Heroku recommends you use the latest supported Ruby version listed here:
        https://devcenter.heroku.com/articles/ruby-support#supported-runtimes

      For more information on syntax for declaring a Ruby version see:
        https://devcenter.heroku.com/articles/ruby-versions
    ERROR

    error message
  end

  # TODO make this compatible with CNB
  def new_app?
    @new_app ||= !File.exist?("vendor/heroku")
  end

  # vendors JVM into the slug for JRuby
  def install_jvm(forced = false)
    instrument 'ruby.install_jvm' do
      if ruby_version.jruby? || forced
        @jvm_installer.install(ruby_version.engine_version, forced)
      end
    end
  end

  # find the ruby install path for its binstubs during build
  # @return [String] resulting path or empty string if ruby is not vendored
  def ruby_install_binstub_path(ruby_layer_path = ".")
    @ruby_install_binstub_path ||=
      if ruby_version.build?
        "#{build_ruby_path}/bin"
      elsif ruby_version
        "#{ruby_layer_path}/#{slug_vendor_ruby}/bin"
      else
        ""
      end
  end

  # setup the environment so we can use the vendored ruby
  def setup_ruby_install_env(ruby_layer_path = ".")
    instrument 'ruby.setup_ruby_install_env' do
      ENV["PATH"] = "#{File.expand_path(ruby_install_binstub_path(ruby_layer_path))}:#{ENV["PATH"]}"

      if ruby_version.jruby?
        ENV['JAVA_OPTS']  = default_java_opts
      end
    end
  end

  # installs vendored gems into the slug
  def install_bundler_in_app(bundler_dir)
    instrument 'ruby.install_language_pack_gems' do
      FileUtils.mkdir_p(bundler_dir)
      Dir.chdir(bundler_dir) do |dir|
        `cp -R #{bundler.bundler_path}/. .`
      end

      # write bundler shim, so we can control the version bundler used
      # Ruby 2.6.0 started vendoring bundler
      write_bundler_shim("vendor/bundle/bin") if ruby_version.vendored_bundler?
    end
  end

  # default set of binaries to install
  # @return [Array] resulting list
  def binaries
    add_node_js_binary + add_yarn_binary
  end

  # vendors binaries into the slug
  def install_binaries
    instrument 'ruby.install_binaries' do
      binaries.each {|binary| install_binary(binary) }
      Dir["bin/*"].each {|path| run("chmod +x #{path}") }
    end
  end

  # vendors individual binary into the slug
  # @param [String] name of the binary package from S3.
  #   Example: https://s3.amazonaws.com/language-pack-ruby/node-0.4.7.tgz, where name is "node-0.4.7"
  def install_binary(name)
    topic "Installing #{name}"
    bin_dir = "bin"
    FileUtils.mkdir_p bin_dir
    Dir.chdir(bin_dir) do |dir|
      if name.match(/^node\-/)
        @node_installer.install
        # need to set PATH here b/c `node-gyp` can change the CWD, but still depends on executing node.
        # the current PATH is relative, but it needs to be absolute for this.
        # doing this here also prevents it from being exported during runtime
        node_bin_path = File.absolute_path(".")
        # this needs to be set after so other binaries in bin/ don't take precedence"
        ENV["PATH"] = "#{ENV["PATH"]}:#{node_bin_path}"
      elsif name.match(/^yarn\-/)
        FileUtils.mkdir_p("../vendor")
        Dir.chdir("../vendor") do |vendor_dir|
          @yarn_installer.install
          yarn_path = File.absolute_path("#{vendor_dir}/#{@yarn_installer.binary_path}")
          ENV["PATH"] = "#{yarn_path}:#{ENV["PATH"]}"
        end
      else
        @fetchers[:buildpack].fetch_untar("#{name}.tgz")
      end
    end
  end

  # removes a binary from the slug
  # @param [String] relative path of the binary on the slug
  def uninstall_binary(path)
    FileUtils.rm File.join('bin', File.basename(path)), :force => true
  end

  def load_default_cache?
    new_app? && ruby_version.default?
  end

  # loads a default bundler cache for new apps to speed up initial bundle installs
  def load_default_cache
    instrument "ruby.load_default_cache" do
      if false # load_default_cache?
        puts "New app detected loading default bundler cache"
        patchlevel = run("ruby -e 'puts RUBY_PATCHLEVEL'").chomp
        cache_name  = "#{LanguagePack::RubyVersion::DEFAULT_VERSION}-p#{patchlevel}-default-cache"
        @fetchers[:buildpack].fetch_untar("#{cache_name}.tgz")
      end
    end
  end

  # install libyaml into the LP to be referenced for psych compilation
  # @param [String] tmpdir to store the libyaml files
  def install_libyaml(dir)
    return false if stack_not_14_not_16?

    instrument 'ruby.install_libyaml' do
      FileUtils.mkdir_p dir
      Dir.chdir(dir) do
        @fetchers[:buildpack].fetch_untar("#{@stack}/#{LIBYAML_PATH}.tgz")
      end
    end
  end

  # remove `vendor/bundle` that comes from the git repo
  # in case there are native ext.
  # users should be using `bundle pack` instead.
  # https://github.com/heroku/heroku-buildpack-ruby/issues/21
  def remove_vendor_bundle
    if File.exists?("vendor/bundle")
      warn(<<-WARNING)
Removing `vendor/bundle`.
Checking in `vendor/bundle` is not supported. Please remove this directory
and add it to your .gitignore. To vendor your gems with Bundler, use
`bundle pack` instead.
WARNING
      FileUtils.rm_rf("vendor/bundle")
    end
  end

  def bundler_binstubs_path
    "vendor/bundle/bin"
  end

  def bundler_path
    @bundler_path ||= "#{slug_vendor_base}/gems/#{bundler.dir_name}"
  end

  def write_bundler_shim(path)
    FileUtils.mkdir_p(path)
    shim_path = "#{path}/bundle"
    File.open(shim_path, "w") do |file|
      file.print <<-BUNDLE
#!/usr/bin/env ruby
require 'rubygems'

version = "#{bundler.version}"

if ARGV.first
  str = ARGV.first
  str = str.dup.force_encoding("BINARY") if str.respond_to? :force_encoding
  if str =~ /\A_(.*)_\z/ and Gem::Version.correct?($1) then
    version = $1
    ARGV.shift
  end
end

if Gem.respond_to?(:activate_bin_path)
load Gem.activate_bin_path('bundler', 'bundle', version)
else
gem "bundler", version
load Gem.bin_path("bundler", "bundle", version)
end
BUNDLE
    end
    FileUtils.chmod(0755, shim_path)
  end

  # runs bundler to install the dependencies
  def build_bundler(bundle_path:, default_bundle_without:)
    instrument 'ruby.build_bundler' do
      log("bundle") do
        bundle_without = env("BUNDLE_WITHOUT") || default_bundle_without
        bundle_bin     = "bundle"
        bundle_command = "#{bundle_bin} install --without #{bundle_without} --path #{bundle_path} --binstubs #{bundler_binstubs_path}"
        bundle_command << " -j4"

        if File.exist?("#{Dir.pwd}/.bundle/config")
          warn(<<-WARNING, inline: true)
You have the `.bundle/config` file checked into your repository
 It contains local state like the location of the installed bundle
 as well as configured git local gems, and other settings that should
not be shared between multiple checkouts of a single repo. Please
remove the `.bundle/` folder from your repo and add it to your `.gitignore` file.
https://devcenter.heroku.com/articles/bundler-configuration
WARNING
        end

        if bundler.windows_gemfile_lock?
          warn(<<-WARNING, inline: true)
Removing `Gemfile.lock` because it was generated on Windows.
Bundler will do a full resolve so native gems are handled properly.
This may result in unexpected gem versions being used in your app.
In rare occasions Bundler may not be able to resolve your dependencies at all.
https://devcenter.heroku.com/articles/bundler-windows-gemfile
WARNING

          log("bundle", "has_windows_gemfile_lock")
          File.unlink("Gemfile.lock")
        else
          # using --deployment is preferred if we can
          bundle_command += " --deployment"
        end

        topic("Installing dependencies using bundler #{bundler.version}")

        bundler_output = ""
        bundle_time    = nil
        env_vars = {}
        Dir.mktmpdir("libyaml-") do |tmpdir|
          libyaml_dir = "#{tmpdir}/#{LIBYAML_PATH}"
          install_libyaml(libyaml_dir)

          # need to setup compile environment for the psych gem
          yaml_include   = File.expand_path("#{libyaml_dir}/include").shellescape
          yaml_lib       = File.expand_path("#{libyaml_dir}/lib").shellescape
          pwd            = Dir.pwd
          bundler_path   = "#{pwd}/#{slug_vendor_base}/gems/#{bundler.dir_name}/lib"

          # we need to set BUNDLE_CONFIG and BUNDLE_GEMFILE for
          # codon since it uses bundler.
         env_vars["BUNDLE_GEMFILE"] = "#{pwd}/Gemfile"
          env_vars["BUNDLE_CONFIG"] = "#{pwd}/.bundle/config"
          env_vars["CPATH"] = noshellescape("#{yaml_include}:$CPATH")
          env_vars["CPPATH"] = noshellescape("#{yaml_include}:$CPPATH")
          env_vars["LIBRARY_PATH"] = noshellescape("#{yaml_lib}:$LIBRARY_PATH")
          env_vars["RUBYOPT"] = syck_hack
          env_vars["NOKOGIRI_USE_SYSTEM_LIBRARIES"] = "true"
          env_vars["BUNDLE_DISABLE_VERSION_CHECK"] = "true"
          env_vars["JAVA_HOME"]                    = noshellescape("#{pwd}/$JAVA_HOME") if ruby_version.jruby?
          env_vars["BUNDLER_LIB_PATH"]             = "#{bundler_path}" if ruby_version.ruby_version == "1.8.7"
          env_vars["BUNDLE_DISABLE_VERSION_CHECK"] = "true"

          puts "Running: #{bundle_command}"
          instrument "ruby.bundle_install" do
            bundle_time = Benchmark.realtime do
              bundler_output << pipe("#{bundle_command} --no-clean", out: "2>&1", env: env_vars, user_env: true)
            end
          end
        end

        if $?.success?
          puts "Bundle completed (#{"%.2f" % bundle_time}s)"
          log "bundle", :status => "success"
          puts "Cleaning up the bundler cache."
          instrument "ruby.bundle_clean" do
            # Only show bundle clean output when not using default cache
            if load_default_cache?
              run("#{bundle_bin} clean > /dev/null", user_env: true, env: env_vars)
            else
              pipe("#{bundle_bin} clean", out: "2> /dev/null", user_env: true, env: env_vars)
            end
          end
          @bundler_cache.store

          # Keep gem cache out of the slug
          FileUtils.rm_rf("#{slug_vendor_base}/cache")
        else
          mcount "fail.bundle.install"
          log "bundle", :status => "failure"
          error_message = "Failed to install gems via Bundler."
          puts "Bundler Output: #{bundler_output}"
          if bundler_output.match(/An error occurred while installing sqlite3/)
            mcount "fail.sqlite3"
            error_message += <<-ERROR

Detected sqlite3 gem which is not supported on Heroku:
https://devcenter.heroku.com/articles/sqlite3
            ERROR
          end

          if bundler_output.match(/but your Gemfile specified/)
            mcount "fail.ruby_version_mismatch"
            error_message += <<-ERROR

Detected a mismatch between your Ruby version installed and
Ruby version specified in Gemfile or Gemfile.lock. You can
correct this by running:

    $ bundle update --ruby
    $ git add Gemfile.lock
    $ git commit -m "update ruby version"

If this does not solve the issue please see this documentation:

https://devcenter.heroku.com/articles/ruby-versions#your-ruby-version-is-x-but-your-gemfile-specified-y
            ERROR
          end

          error error_message
        end
      end
    end
  end

  def post_bundler
    instrument "ruby.post_bundler" do
      Dir[File.join(slug_vendor_base, "**", ".git")].each do |dir|
        FileUtils.rm_rf(dir)
      end
      bundler.clean
    end
  end

  # RUBYOPT line that requires syck_hack file
  # @return [String] require string if needed or else an empty string
  def syck_hack
    instrument "ruby.syck_hack" do
      syck_hack_file = File.expand_path(File.join(File.dirname(__FILE__), "../../vendor/syck_hack"))
      rv             = run_stdout('ruby -e "puts RUBY_VERSION"').chomp
      # < 1.9.3 includes syck, so we need to use the syck hack
      if Gem::Version.new(rv) < Gem::Version.new("1.9.3")
        "-r#{syck_hack_file}"
      else
        ""
      end
    end
  end

  # writes ERB based database.yml for Rails. The database.yml uses the DATABASE_URL from the environment during runtime.
  def create_database_yml
    instrument 'ruby.create_database_yml' do
      return false unless File.directory?("config")
      return false if  bundler.has_gem?('activerecord') && bundler.gem_version('activerecord') >= Gem::Version.new('4.1.0.beta1')

      log("create_database_yml") do
        topic("Writing config/database.yml to read from DATABASE_URL")
        File.open("config/database.yml", "w") do |file|
          file.puts <<-DATABASE_YML
<%

require 'cgi'
require 'uri'

begin
  uri = URI.parse(ENV["DATABASE_URL"])
rescue URI::InvalidURIError
  raise "Invalid DATABASE_URL"
end

raise "No RACK_ENV or RAILS_ENV found" unless ENV["RAILS_ENV"] || ENV["RACK_ENV"]

def attribute(name, value, force_string = false)
  if value
    value_string =
      if force_string
        '"' + value + '"'
      else
        value
      end
    "\#{name}: \#{value_string}"
  else
    ""
  end
end

adapter = uri.scheme
adapter = "postgresql" if adapter == "postgres"

database = (uri.path || "").split("/")[1]

username = uri.user
password = uri.password

host = uri.host
port = uri.port

params = CGI.parse(uri.query || "")

%>

<%= ENV["RAILS_ENV"] || ENV["RACK_ENV"] %>:
  <%= attribute "adapter",  adapter %>
  <%= attribute "database", database %>
  <%= attribute "username", username %>
  <%= attribute "password", password, true %>
  <%= attribute "host",     host %>
  <%= attribute "port",     port %>

<% params.each do |key, value| %>
  <%= key %>: <%= value.first %>
<% end %>
          DATABASE_YML
        end
      end
    end
  end

  def rake
    @rake ||= begin
      rake_gem_available = bundler.has_gem?("rake") || ruby_version.rake_is_vendored?
      raise_on_fail      = bundler.gem_version('railties') && bundler.gem_version('railties') > Gem::Version.new('3.x')

      topic "Detecting rake tasks"
      rake = LanguagePack::Helpers::RakeRunner.new(rake_gem_available)
      rake.load_rake_tasks!({ env: rake_env }, raise_on_fail)
      rake
    end
  end

  def rake_env
    if database_url
      { "DATABASE_URL" => database_url }
    else
      {}
    end.merge(user_env_hash)
  end

  def database_url
    env("DATABASE_URL") if env("DATABASE_URL")
  end

  # executes the block with GIT_DIR environment variable removed since it can mess with the current working directory git thinks it's in
  # @param [block] block to be executed in the GIT_DIR free context
  def allow_git(&blk)
    git_dir = ENV.delete("GIT_DIR") # can mess with bundler
    blk.call
    ENV["GIT_DIR"] = git_dir
  end

  # decides if we need to enable the dev database addon
  # @return [Array] the database addon if the pg gem is detected or an empty Array if it isn't.
  def add_dev_database_addon
    pg_adapters.any? {|a| bundler.has_gem?(a) } ? ['heroku-postgresql'] : []
  end

  def pg_adapters
    [
      "pg",
      "activerecord-jdbcpostgresql-adapter",
      "jdbc-postgres",
      "jdbc-postgresql",
      "jruby-pg",
      "rjack-jdbc-postgres",
      "tgbyte-activerecord-jdbcpostgresql-adapter"
    ]
  end

  # decides if we need to install the node.js binary
  # @note execjs will blow up if no JS RUNTIME is detected and is loaded.
  # @return [Array] the node.js binary path if we need it or an empty Array
  def add_node_js_binary
    if (bundler.has_gem?('execjs') || bundler.has_gem?('webpacker')) && node_not_preinstalled?
      [@node_installer.binary_path]
    else
      []
    end
  end

  def add_yarn_binary
    bundler.has_gem?('webpacker') && yarn_not_preinstalled? ? [@yarn_installer.name] : []
  end

  def has_yarn_binary?
    add_yarn_binary.any?
  end

  # checks if node.js is installed via the official heroku-buildpack-nodejs using multibuildpack
  # @return String if it's detected and false if it isn't
  def node_preinstall_bin_path
    return @node_preinstall_bin_path if defined?(@node_preinstall_bin_path)

    legacy_path = "#{Dir.pwd}/#{NODE_BP_PATH}"
    path        = run("which node")
    if path && $?.success?
      @node_preinstall_bin_path = path
    elsif run("#{legacy_path}/node -v") && $?.success?
      @node_preinstall_bin_path = legacy_path
    else
      @node_preinstall_bin_path = false
    end
  end
  alias :node_js_installed? :node_preinstall_bin_path

  def node_not_preinstalled?
    !node_js_installed?
  end

  def yarn_preinstall_bin_path
    return @yarn_preinstall_bin_path if defined?(@yarn_preinstall_bin_path)

    path = run("which yarn")
    if path && $?.success?
      @yarn_preinstall_bin_path = path
    else
      @yarn_preinstall_bin_path = false
    end
  end

  def yarn_not_preinstalled?
    !yarn_preinstall_bin_path
  end

  def run_assets_precompile_rake_task
    instrument 'ruby.run_assets_precompile_rake_task' do

      precompile = rake.task("assets:precompile")
      return true unless precompile.is_defined?

      topic "Precompiling assets"
      precompile.invoke(env: rake_env)
      if precompile.success?
        puts "Asset precompilation completed (#{"%.2f" % precompile.time}s)"
      else
        precompile_fail(precompile.output)
      end
    end
  end

  def precompile_fail(output)
    mcount "fail.assets_precompile"
    log "assets_precompile", :status => "failure"
    msg = "Precompiling assets failed.\n"
    if output.match(/(127\.0\.0\.1)|(org\.postgresql\.util)/)
      msg << "Attempted to access a nonexistent database:\n"
      msg << "https://devcenter.heroku.com/articles/pre-provision-database\n"
    end

    sprockets_version = bundler.gem_version('sprockets')
    if output.match(/Sprockets::FileNotFound/) && (sprockets_version < Gem::Version.new('4.0.0.beta7') && sprockets_version > Gem::Version.new('4.0.0.beta4'))
      mcount "fail.assets_precompile.file_not_found_beta"
      msg << "If you have this file in your project\n"
      msg << "try upgrading to Sprockets 4.0.0.beta7 or later:\n"
      msg << "https://github.com/rails/sprockets/pull/547\n"
    end

    error msg
  end

  def bundler_cache
    "vendor/bundle"
  end

  def valid_bundler_cache?(path, metadata)
    full_ruby_version       = run_stdout(%q(ruby -v)).chomp
    rubygems_version        = run_stdout(%q(gem -v)).chomp
    old_rubygems_version    = nil

    old_rubygems_version = metadata[:ruby_version]
    old_stack = metadata[:stack]
    old_stack ||= DEFAULT_LEGACY_STACK

    stack_change = old_stack != @stack
    if !new_app? && stack_change
      return [false, "Purging Cache. Changing stack from #{old_stack} to #{@stack}"]
    end

    # fix bug from v37 deploy
    if File.exists?("#{path}/vendor/ruby_version")
      puts "Broken cache detected. Purging build cache."
      cache.clear("vendor")
      FileUtils.rm_rf("#{path}/vendor/ruby_version")
      return [false, "Broken cache detected. Purging build cache."]
      # fix bug introduced in v38
    elsif !metadata.include?(:buildpack_version) && metadata.include?(:ruby_version)
      puts "Broken cache detected. Purging build cache."
      return [false, "Broken cache detected. Purging build cache."]
    elsif (@bundler_cache.exists? || @bundler_cache.old?) && full_ruby_version != metadata[:ruby_version]
      return [false, <<-MESSAGE]
Ruby version change detected. Clearing bundler cache.
Old: #{metadata[:ruby_version]}
New: #{full_ruby_version}
MESSAGE
    end

    # fix git gemspec bug from Bundler 1.3.0+ upgrade
    if File.exists?(bundler_cache) && !metadata.include?(:bundler_version) && !run("find #{path}/vendor/bundle/*/*/bundler/gems/*/ -name *.gemspec").include?("No such file or directory")
      return [false, "Old bundler cache detected. Clearing bundler cache."]
    end

    # fix for https://github.com/heroku/heroku-buildpack-ruby/issues/86
    if (!metadata.include?(:rubygems_version) ||
        (old_rubygems_version == "2.0.0" && old_rubygems_version != rubygems_version)) &&
      metadata.include?(:ruby_version) && metadata[:ruby_version].chomp.include?("ruby 2.0.0p0")
      return [false, "Updating to rubygems #{rubygems_version}. Clearing bundler cache."]
    end

    # fix for https://github.com/sparklemotion/nokogiri/issues/923
    if metadata.include?(:buildpack_version) && (bv = metadata[:buildpack_version].sub('v', '').to_i) && bv != 0 && bv <= 76
      return [false, <<-MESSAGE]
Fixing nokogiri install. Clearing bundler cache.
See https://github.com/sparklemotion/nokogiri/issues/923.
MESSAGE
    end

    # recompile nokogiri to use new libyaml
    if metadata.include?(:buildpack_version) && (bv = metadata[:buildpack_version].sub('v', '').to_i) && bv != 0 && bv <= 99 && bundler.has_gem?("psych")
      return [false, <<-MESSAGE]
Need to recompile psych for CVE-2013-6393. Clearing bundler cache.
See http://bugs.debian.org/cgi-bin/bugreport.cgi?bug=737076.
MESSAGE
    end

    # recompile gems for libyaml 0.1.7 update
    if metadata.include?(:buildpack_version) && (bv = metadata[:buildpack_version].sub('v', '').to_i) && bv != 0 && bv <= 147 &&
        (metadata.include?(:ruby_version) && metadata[:ruby_version].match(/ruby 2\.1\.(9|10)/) ||
         bundler.has_gem?("psych")
        )
      return [false, <<-MESSAGE]
Need to recompile gems for CVE-2014-2014-9130. Clearing bundler cache.
See https://devcenter.heroku.com/changelog-items/1016.
MESSAGE
    end

    true
  end

  def load_bundler_cache
    instrument "ruby.load_bundler_cache" do
      cache.load "vendor"

      full_ruby_version       = run_stdout(%q(ruby -v)).chomp
      rubygems_version        = run_stdout(%q(gem -v)).chomp
      heroku_metadata         = "vendor/heroku"
      old_rubygems_version    = nil
      ruby_version_cache      = "ruby_version"
      buildpack_version_cache = "buildpack_version"
      bundler_version_cache   = "bundler_version"
      rubygems_version_cache  = "rubygems_version"
      stack_cache             = "stack"

      # bundle clean does not remove binstubs
      FileUtils.rm_rf("vendor/bundler/bin")

      old_rubygems_version = @metadata.read(ruby_version_cache).chomp if @metadata.exists?(ruby_version_cache)
      old_stack = @metadata.read(stack_cache).chomp if @metadata.exists?(stack_cache)
      old_stack ||= DEFAULT_LEGACY_STACK

      stack_change  = old_stack != @stack
      convert_stack = @bundler_cache.old?
      @bundler_cache.convert_stack(stack_change) if convert_stack
      if !new_app? && stack_change
        puts "Purging Cache. Changing stack from #{old_stack} to #{@stack}"
        purge_bundler_cache(old_stack)
      elsif !new_app? && !convert_stack
        @bundler_cache.load
      end

      # fix bug from v37 deploy
      if File.exists?("vendor/ruby_version")
        puts "Broken cache detected. Purging build cache."
        cache.clear("vendor")
        FileUtils.rm_rf("vendor/ruby_version")
        purge_bundler_cache
        # fix bug introduced in v38
      elsif !@metadata.include?(buildpack_version_cache) && @metadata.exists?(ruby_version_cache)
        puts "Broken cache detected. Purging build cache."
        purge_bundler_cache
      elsif (@bundler_cache.exists? || @bundler_cache.old?) && @metadata.exists?(ruby_version_cache) && full_ruby_version != @metadata.read(ruby_version_cache).chomp
        puts "Ruby version change detected. Clearing bundler cache."
        puts "Old: #{@metadata.read(ruby_version_cache).chomp}"
        puts "New: #{full_ruby_version}"
        purge_bundler_cache
      end

      # fix git gemspec bug from Bundler 1.3.0+ upgrade
      if File.exists?(bundler_cache) && !@metadata.exists?(bundler_version_cache) && !run("find vendor/bundle/*/*/bundler/gems/*/ -name *.gemspec").include?("No such file or directory")
        puts "Old bundler cache detected. Clearing bundler cache."
        purge_bundler_cache
      end

      # fix for https://github.com/heroku/heroku-buildpack-ruby/issues/86
      if (!@metadata.exists?(rubygems_version_cache) ||
          (old_rubygems_version == "2.0.0" && old_rubygems_version != rubygems_version)) &&
          @metadata.exists?(ruby_version_cache) && @metadata.read(ruby_version_cache).chomp.include?("ruby 2.0.0p0")
        puts "Updating to rubygems #{rubygems_version}. Clearing bundler cache."
        purge_bundler_cache
      end

      # fix for https://github.com/sparklemotion/nokogiri/issues/923
      if @metadata.exists?(buildpack_version_cache) && (bv = @metadata.read(buildpack_version_cache).sub('v', '').to_i) && bv != 0 && bv <= 76
        puts "Fixing nokogiri install. Clearing bundler cache."
        puts "See https://github.com/sparklemotion/nokogiri/issues/923."
        purge_bundler_cache
      end

      # recompile nokogiri to use new libyaml
      if @metadata.exists?(buildpack_version_cache) && (bv = @metadata.read(buildpack_version_cache).sub('v', '').to_i) && bv != 0 && bv <= 99 && bundler.has_gem?("psych")
        puts "Need to recompile psych for CVE-2013-6393. Clearing bundler cache."
        puts "See http://bugs.debian.org/cgi-bin/bugreport.cgi?bug=737076."
        purge_bundler_cache
      end

      # recompile gems for libyaml 0.1.7 update
      if @metadata.exists?(buildpack_version_cache) && (bv = @metadata.read(buildpack_version_cache).sub('v', '').to_i) && bv != 0 && bv <= 147 &&
          (@metadata.exists?(ruby_version_cache) && @metadata.read(ruby_version_cache).chomp.match(/ruby 2\.1\.(9|10)/) ||
           bundler.has_gem?("psych")
          )
        puts "Need to recompile gems for CVE-2014-2014-9130. Clearing bundler cache."
        puts "See https://devcenter.heroku.com/changelog-items/1016."
        purge_bundler_cache
      end

      FileUtils.mkdir_p(heroku_metadata)
      @metadata.write(ruby_version_cache, full_ruby_version, false)
      @metadata.write(buildpack_version_cache, BUILDPACK_VERSION, false)
      @metadata.write(bundler_version_cache, bundler.version, false)
      @metadata.write(rubygems_version_cache, rubygems_version, false)
      @metadata.write(stack_cache, @stack, false)
      @metadata.save
    end
  end

  def purge_bundler_cache(stack = nil)
    instrument "ruby.purge_bundler_cache" do
      @bundler_cache.clear(stack)
      # need to reinstall language pack gems
      install_bundler_in_app(slug_vendor_base)
    end
  end
end<|MERGE_RESOLUTION|>--- conflicted
+++ resolved
@@ -102,15 +102,9 @@
       setup_export
       setup_profiled
       allow_git do
-<<<<<<< HEAD
-        vendor_libpq
         install_bundler_in_app(slug_vendor_base)
         load_bundler_cache
         build_bundler(bundle_path: "vendor/bundle", default_bundle_without: "development:test")
-=======
-        install_bundler_in_app
-        build_bundler("development:test")
->>>>>>> 01e563c4
         post_bundler
         create_database_yml
         install_binaries
@@ -125,56 +119,6 @@
   rescue => e
     warn_outdated_ruby
     raise e
-  end
-
-<<<<<<< HEAD
-  def vendor_libpq
-    # Check for existing libraries
-    return unless File.exist?("/usr/lib/x86_64-linux-gnu/libpq.so.5.11")
-    return unless ENV['STACK'] == 'heroku-18'
-
-    topic("Vendoring libpq 5.12.1")
-
-    @metadata.fetch("vendor_libpq12") do
-      warn(<<~EOF)
-        Replacing libpq with version libpq 5.12.1
-
-        This version includes a bug fix that can cause an exception
-        on boot for applications with incorrectly configured connection
-        values. For more information see:
-
-          https://devcenter.heroku.com/articles/libpq-5-12-1-breaking-connection-behavior
-
-        If your application breaks you can rollback to your last build.
-        You can also temporarially opt out of this behavior by setting:
-
-        ```
-        $ heroku config:set HEROKU_SKIP_LIBPQ12=1
-        ```
-
-        In the future libpq 5.12 will be the default on the platform and
-        you will not be able to opt-out of the library. For more information see:
-
-          https://devcenter.heroku.com/articles/libpq-5-12-1-breaking-connection-behavior
-      EOF
-
-      "true" # Set future cache value
-    end
-
-    Dir.chdir("vendor") do
-      @fetchers[:mri].fetch("libpq5_12.1-1.deb")
-      run!("dpkg -x libpq5_12.1-1.deb .")
-      run!("rm libpq5_12.1-1.deb")
-
-      load_libpq_12_unless_env_var = <<~EOF
-        if [ "$HEROKU_SKIP_LIBPQ12" == "" ]; then
-          export LD_LIBRARY_PATH="$HOME/vendor/usr/lib/x86_64-linux-gnu/:$LD_LIBRARY_PATH"
-        fi
-      EOF
-      add_to_export load_libpq_12_unless_env_var
-      add_to_profiled load_libpq_12_unless_env_var
-      ENV["LD_LIBRARY_PATH"] = Dir.pwd + "/usr/lib/x86_64-linux-gnu:#{ENV["LD_LIBRARY_PATH"]}"
-    end
   end
 
   def build
@@ -222,8 +166,6 @@
     super
   end
 
-=======
->>>>>>> 01e563c4
   def cleanup
   end
 
